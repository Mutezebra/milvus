# Changelog

Please mark all change in change log and use the ticket from JIRA.

# Milvus 0.5.0 (TODO)

## Bug
<<<<<<< HEAD
- MS-572 - Milvus crash when get SIGINT
=======
- MS-568 - Fix gpuresource free error
>>>>>>> 44167aec

## Improvement
- MS-552 - Add and change the easylogging library
- MS-553 - Refine cache code
- MS-557 - Merge Log.h
- MS-556 - Add Job Definition in Scheduler
- MS-558 - Refine status code
- MS-562 - Add JobMgr and TaskCreator in Scheduler
- MS-566 - Refactor cmake
- MS-555 - Remove old scheduler

## New Feature

## Task
- MS-554 - Change license to Apache 2.0
- MS-561 - Add contributing guidelines, code of conduct and README docs
- MS-567 - Add NOTICE.md
- MS-569 - Complete the NOTICE.md

# Milvus 0.4.0 (2019-09-12)

## Bug
- MS-119 - The problem of combining the log files
- MS-121 - The problem that user can't change the time zone
- MS-411 - Fix metric unittest linking error
- MS-412 - Fix gpu cache logical error
- MS-416 - ExecutionEngineImpl::GpuCache has not return value cause crash
- MS-417 - YAML sequence load disable cause scheduler startup failed
- MS-413 - Create index failed and server exited
- MS-427 - Describe index error after drop index
- MS-432 - Search vectors params nprobe need to check max number
- MS-431 - Search vectors params nprobe: 0/-1, expected result: raise exception
- MS-331 - Crate Table : when table exists, error code is META_FAILED(code=15) rather than ILLEGAL TABLE NAME(code=9))
- MS-430 - Search no result if index created with FLAT
- MS-443 - Create index hang again
- MS-436 - Delete vectors failed if index created with index_type: IVF_FLAT/IVF_SQ8
- MS-449 - Add vectors twice success, once with ids, the other no ids
- MS-450 - server hang after run stop_server.sh
- MS-458 - Keep building index for one file when no gpu resource
- MS-461 - Mysql meta unittest failed
- MS-462 - Run milvus server twices, should display error
- MS-463 - Search timeout
- MS-467 - mysql db test failed
- MS-470 - Drop index success, which table not created
- MS-471 - code coverage run failed
- MS-492 - Drop index failed if index have been created with index_type: FLAT
- MS-493 - Knowhere unittest crash
- MS-453 - GPU search error when nprobe set more than 1024
- MS-474 - Create index hang if use branch-0.3.1 server config
- MS-510 - unittest out of memory and crashed
- MS-507 - Dataset 10m-512, index type sq8，performance in-normal when set CPU_CACHE to 16 or 64
- MS-543 - SearchTask fail without exception

## Improvement
- MS-327 - Clean code for milvus
- MS-336 - Scheduler interface
- MS-344 - Add TaskTable Test
- MS-345 - Add Node Test
- MS-346 - Add some implementation of scheduler to solve compile error
- MS-348 - Add ResourceFactory Test
- MS-350 - Remove knowhere submodule
- MS-354 - Add task class and interface in scheduler
- MS-355 - Add copy interface in ExcutionEngine
- MS-357 - Add minimum schedule function
- MS-359 - Add cost test in new scheduler
- MS-361 - Add event in resource
- MS-364 - Modify tasktableitem in tasktable
- MS-365 - Use tasktableitemptr instead in event
- MS-366 - Implement TaskTable
- MS-368 - Implement cost.cpp
- MS-371 - Add TaskTableUpdatedEvent
- MS-373 - Add resource test
- MS-374 - Add action definition
- MS-375 - Add Dump implementation for Event
- MS-376 - Add loader and executor enable flag in Resource avoid diskresource execute task
- MS-377 - Improve process thread trigger in ResourceMgr, Scheduler and TaskTable
- MS-378 - Debug and Update normal_test in scheduler unittest
- MS-379 - Add Dump implementation in Resource
- MS-380 - Update resource loader and executor, work util all finished
- MS-383 - Modify condition variable usage in scheduler
- MS-384 - Add global instance of ResourceMgr and Scheduler
- MS-389 - Add clone interface in Task
- MS-390 - Update resource construct function
- MS-391 - Add PushTaskToNeighbourHasExecutor action
- MS-394 - Update scheduler unittest
- MS-400 - Add timestamp record in task state change function
- MS-402 - Add dump implementation for TaskTableItem
- MS-406 - Add table flag for meta
- MS-403 - Add GpuCacheMgr
- MS-404 - Release index after search task done avoid memory increment continues
- MS-405 - Add delete task support
- MS-407 - Reconstruct MetricsCollector
- MS-408 - Add device_id in resource construct function
- MS-409 - Using new scheduler
- MS-413 - Remove thrift dependency
- MS-410 - Add resource config comment
- MS-414 - Add TaskType in Scheduler::Task
- MS-415 - Add command tasktable to dump all tasktables
- MS-418 - Update server_config.template file, set CPU compute only default
- MS-419 - Move index_file_size from IndexParam to TableSchema
- MS-421 - Add TaskLabel in scheduler
- MS-422 - Support DeleteTask in Multi-GpuResource case
- MS-428 - Add PushTaskByDataLocality in scheduler
- MS-440 - Add DumpTaskTables in sdk
- MS-442 - Merge Knowhere
- MS-445 - Rename CopyCompleted to LoadCompleted
- MS-451 - Update server_config.template file, set GPU compute default
- MS-455 - Distribute tasks by minimal cost in scheduler
- MS-460 - Put transport speed as weight when choosing neighbour to execute task
- MS-459 - Add cache for pick function in tasktable
- MS-476 - Improve search performance
- MS-482 - Change search stream transport to unary in grpc
- MS-487 - Define metric type in CreateTable
- MS-488 - Improve code format in scheduler
- MS-495 - cmake: integrated knowhere
- MS-496 - Change the top_k limitation from 1024 to 2048
- MS-502 - Update tasktable_test in scheduler
- MS-504 - Update node_test in scheduler
- MS-505 - Install core unit test and add to coverage
- MS-508 - Update normal_test in scheduler
- MS-532 - Add grpc server unittest
- MS-511 - Update resource_test in scheduler
- MS-517 - Update resource_mgr_test in scheduler
- MS-518 - Add schedinst_test in scheduler
- MS-519 - Add event_test in scheduler
- MS-520 - Update resource_test in scheduler
- MS-524 - Add some unittest in event_test and resource_test
- MS-525 - Disable parallel reduce in SearchTask
- MS-527 - Update scheduler_test and enable it
- MS-528 - Hide some config used future
- MS-530 - Add unittest for SearchTask->Load
- MS-531 - Disable next version code
- MS-533 - Update resource_test to cover dump function
- MS-523 - Config file validation
- MS-539 - Remove old task code
- MS-546 - Add simple mode resource_config
- MS-570 - Add prometheus docker-compose file

## New Feature
- MS-343 - Implement ResourceMgr
- MS-338 - NewAPI: refine code to support CreateIndex
- MS-339 - NewAPI: refine code to support DropIndex
- MS-340 - NewAPI: implement DescribeIndex

## Task
- MS-297 - disable mysql unit test

# Milvus 0.3.1 (2019-07-10)

## Bug

- MS-148 - Disable cleanup if mode is read only
- MS-149 - Fixed searching only one index file issue in distributed mode
- MS-153 - Fix c_str error when connecting to MySQL
- MS-157 - Fix changelog
- MS-190 - Use env variable to switch mem manager and fix cmake
- MS-217 - Fix SQ8 row count bug
- MS-224 - Return AlreadyExist status in MySQLMetaImpl::CreateTable if table already exists
- MS-232 - Add MySQLMetaImpl::UpdateTableFilesToIndex and set maximum_memory to default if config value = 0
- MS-233 - Remove mem manager log
- MS-230 - Change parameter name: Maximum_memory to insert_buffer_size
- MS-234 - Some case cause background merge thread stop
- MS-235 - Some test cases random fail
- MS-236 - Add MySQLMetaImpl::HasNonIndexFiles
- MS-257 - Update bzip2 download url
- MS-288 - Update compile scripts
- MS-330 - Stability test failed caused by server core dumped
- MS-347 - Build index hangs again
- MS-382 - fix MySQLMetaImpl::CleanUpFilesWithTTL unknown column bug

## Improvement
- MS-156 - Add unittest for merge result functions
- MS-152 - Delete assert in MySQLMetaImpl and change MySQLConnectionPool impl
- MS-204 - Support multi db_path
- MS-206 - Support SQ8 index type
- MS-208 - Add buildinde interface for C++ SDK
- MS-212 - Support Inner product metric type
- MS-241 - Build Faiss with MKL if using Intel CPU; else build with OpenBlas
- MS-242 - Clean up cmake and change MAKE_BUILD_ARGS to be user defined variable
- MS-245 - Improve search result transfer performance
- MS-248 - Support AddVector/SearchVector profiling
- MS-256 - Add more cache config
- MS-260 - Refine log
- MS-249 - Check machine hardware during initialize
- MS-261 - Update faiss version to 1.5.3 and add BUILD_FAISS_WITH_MKL as an option
- MS-266 - Improve topk reduce time by using multi-threads
- MS-275 - Avoid sqlite logic error excetion
- MS-278 - add IndexStatsHelper
- MS-313 - add GRPC
- MS-325 - add grpc status return for C++ sdk and modify some format
- MS-278 - Add IndexStatsHelper
- MS-312 - Set openmp thread number by config
- MS-305 - Add CPU core percent metric
- MS-310 - Add milvus CPU utilization ratio and CPU/GPU temperature metrics
- MS-324 - Show error when there is not enough gpu memory to build index
- MS-328 - Check metric type on server start
- MS-332 - Set grpc and thrift server run concurrently
- MS-352 - Add hybrid index

## New Feature
- MS-180 - Add new mem manager
- MS-195 - Add nlist and use_blas_threshold conf
- MS-137 - Integrate knowhere

## Task

- MS-125 - Create 0.3.1 release branch
- MS-306 - Optimize build efficiency

# Milvus 0.3.0 (2019-06-30)

## Bug
- MS-104 - Fix unittest lcov execution error
- MS-102 - Fix build script file condition error
- MS-80 - Fix server hang issue
- MS-89 - Fix compile failed, libgpufaiss.a link missing
- MS-90 - Fix arch match incorrect on ARM
- MS-99 - Fix compilation bug
- MS-110 - Avoid huge file size

## Improvement
- MS-82 - Update server startup welcome message
- MS-83 - Update vecwise to Milvus
- MS-77 - Performance issue of post-search action
- MS-22 - Enhancement for MemVector size control 
- MS-92 - Unify behavior of debug and release build
- MS-98 - Install all unit test to installation directory
- MS-115 - Change is_startup of metric_config switch from true to on
- MS-122 - Archive criteria config 
- MS-124 - HasTable interface
- MS-126 - Add more error code
- MS-128 - Change default db path

## New Feature

- MS-57 - Implement index load/search pipeline
- MS-56 - Add version information when server is started
- MS-64 - Different table can have different index type
- MS-52 - Return search score
- MS-66 - Support time range query
- MS-68 - Remove rocksdb from third-party
- MS-70 - cmake: remove redundant libs in src
- MS-71 - cmake: fix faiss dependency
- MS-72 - cmake: change prometheus source to git
- MS-73 - cmake: delete civetweb
- MS-65 - Implement GetTableRowCount interface
- MS-45 - Implement DeleteTable interface
- MS-75 - cmake: change faiss version to 1.5.2; add CUDA gencode
- MS-81 - fix faiss ptx issue; change cuda gencode
- MS-84 - cmake: add arrow, jemalloc and jsoncons third party; default build option OFF
- MS-85 - add NetIO metric
- MS-96 - add new query interface for specified files
- MS-97 - Add S3 SDK for MinIO Storage
- MS-105 - Add MySQL
- MS-130 - Add prometheus_test
- MS-144 - Add nprobe config
- MS-147 - Enable IVF
- MS-130 - Add prometheus_test

## Task
- MS-74 - Change README.md in cpp
- MS-88 - Add support for arm architecture

# Milvus 0.2.0 (2019-05-31)

## Bug

- MS-32 - Fix thrift error
- MS-34 - Fix prometheus-cpp thirdparty
- MS-67 - Fix license check bug
- MS-76 - Fix pipeline crash bug
- MS-100 - cmake: fix AWS build issue
- MS-101 - change AWS build type to Release

## Improvement

- MS-20 - Clean Code Part 1

## New Feature

- MS-5 - Implement Auto Archive Feature
- MS-6 - Implement SDK interface part 1
- MS-16 - Implement metrics without prometheus
- MS-21 - Implement SDK interface part 2
- MS-26 - cmake. Add thirdparty packages
- MS-31 - cmake: add prometheus
- MS-33 - cmake: add -j4 to make third party packages build faster
- MS-27 - support gpu config and disable license build config in cmake
- MS-47 - Add query vps metrics
- MS-37 - Add query, cache usage, disk write speed and file data size metrics
- MS-30 - Use faiss v1.5.2
- MS-54 - cmake: Change Thrift third party URL to github.com
- MS-69 - prometheus: add all proposed metrics

## Task

- MS-1 - Add CHANGELOG.md
- MS-4 - Refactor the vecwise_engine code structure
- MS-62 - Search range to all if no date specified<|MERGE_RESOLUTION|>--- conflicted
+++ resolved
@@ -5,11 +5,8 @@
 # Milvus 0.5.0 (TODO)
 
 ## Bug
-<<<<<<< HEAD
+- MS-568 - Fix gpuresource free error
 - MS-572 - Milvus crash when get SIGINT
-=======
-- MS-568 - Fix gpuresource free error
->>>>>>> 44167aec
 
 ## Improvement
 - MS-552 - Add and change the easylogging library
