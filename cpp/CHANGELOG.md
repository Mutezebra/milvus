# Changelog

Please mark all change in change log and use the ticket from JIRA.

# Milvus 0.4.0 (2019-07-28)

## Bug
- MS-411 - Fix metric unittest linking error
- MS-412 - Fix gpu cache logical error

## Improvement
- MS-327 - Clean code for milvus
- MS-336 - Scheduler interface
- MS-344 - Add TaskTable Test
- MS-345 - Add Node Test
- MS-346 - Add some implementation of scheduler to solve compile error
- MS-348 - Add ResourceFactory Test
- MS-350 - Remove knowhere submodule
- MS-354 - Add task class and interface in scheduler
- MS-355 - Add copy interface in ExcutionEngine
- MS-357 - Add minimum schedule function
- MS-359 - Add cost test in new scheduler
- MS-361 - Add event in resource
- MS-364 - Modify tasktableitem in tasktable
- MS-365 - Use tasktableitemptr instead in event
- MS-366 - Implement TaskTable
- MS-368 - Implement cost.cpp
- MS-371 - Add TaskTableUpdatedEvent
- MS-373 - Add resource test
- MS-374 - Add action definition
- MS-375 - Add Dump implementation for Event
- MS-376 - Add loader and executor enable flag in Resource avoid diskresource execute task
- MS-377 - Improve process thread trigger in ResourceMgr, Scheduler and TaskTable
- MS-378 - Debug and Update normal_test in scheduler unittest
- MS-379 - Add Dump implementation in Resource
- MS-380 - Update resource loader and executor, work util all finished
- MS-383 - Modify condition variable usage in scheduler
- MS-384 - Add global instance of ResourceMgr and Scheduler
- MS-389 - Add clone interface in Task
- MS-390 - Update resource construct function
- MS-391 - Add PushTaskToNeighbourHasExecutor action
- MS-394 - Update scheduler unittest
- MS-400 - Add timestamp record in task state change function
- MS-402 - Add dump implementation for TaskTableItem
- MS-406 - Add table flag for meta
- MS-403 - Add GpuCacheMgr
- MS-404 - Release index after search task done avoid memory increment continues
- MS-405 - Add delete task support
- MS-407 - Reconstruct MetricsCollector
- MS-408 - Add device_id in resource construct function
- MS-409 - Using new scheduler
<<<<<<< HEAD
- MS-413 - Remove thrift dependency
=======
- MS-410 - Add resource config comment
>>>>>>> cc5d6a71

## New Feature
- MS-343 - Implement ResourceMgr
- MS-338 - NewAPI: refine code to support CreateIndex
- MS-339 - NewAPI: refine code to support DropIndex
- MS-340 - NewAPI: implement DescribeIndex

## Task
- MS-297 - disable mysql unit test

# Milvus 0.3.1 (2019-07-10)

## Bug

- MS-148 - Disable cleanup if mode is read only
- MS-149 - Fixed searching only one index file issue in distributed mode
- MS-153 - Fix c_str error when connecting to MySQL
- MS-157 - Fix changelog
- MS-190 - Use env variable to switch mem manager and fix cmake
- MS-217 - Fix SQ8 row count bug
- MS-224 - Return AlreadyExist status in MySQLMetaImpl::CreateTable if table already exists
- MS-232 - Add MySQLMetaImpl::UpdateTableFilesToIndex and set maximum_memory to default if config value = 0
- MS-233 - Remove mem manager log
- MS-230 - Change parameter name: Maximum_memory to insert_buffer_size
- MS-234 - Some case cause background merge thread stop
- MS-235 - Some test cases random fail
- MS-236 - Add MySQLMetaImpl::HasNonIndexFiles
- MS-257 - Update bzip2 download url
- MS-288 - Update compile scripts
- MS-330 - Stability test failed caused by server core dumped
- MS-347 - Build index hangs again
- MS-382 - fix MySQLMetaImpl::CleanUpFilesWithTTL unknown column bug

## Improvement
- MS-156 - Add unittest for merge result functions
- MS-152 - Delete assert in MySQLMetaImpl and change MySQLConnectionPool impl
- MS-204 - Support multi db_path
- MS-206 - Support SQ8 index type
- MS-208 - Add buildinde interface for C++ SDK
- MS-212 - Support Inner product metric type
- MS-241 - Build Faiss with MKL if using Intel CPU; else build with OpenBlas
- MS-242 - Clean up cmake and change MAKE_BUILD_ARGS to be user defined variable
- MS-245 - Improve search result transfer performance
- MS-248 - Support AddVector/SearchVector profiling
- MS-256 - Add more cache config
- MS-260 - Refine log
- MS-249 - Check machine hardware during initialize
- MS-261 - Update faiss version to 1.5.3 and add BUILD_FAISS_WITH_MKL as an option
- MS-266 - Improve topk reduce time by using multi-threads
- MS-275 - Avoid sqlite logic error excetion
- MS-278 - add IndexStatsHelper
- MS-313 - add GRPC
- MS-325 - add grpc status return for C++ sdk and modify some format
- MS-278 - Add IndexStatsHelper
- MS-312 - Set openmp thread number by config
- MS-305 - Add CPU core percent metric
- MS-310 - Add milvus CPU utilization ratio and CPU/GPU temperature metrics
- MS-324 - Show error when there is not enough gpu memory to build index
- MS-328 - Check metric type on server start
- MS-332 - Set grpc and thrift server run concurrently
- MS-352 - Add hybrid index

## New Feature
- MS-180 - Add new mem manager
- MS-195 - Add nlist and use_blas_threshold conf
- MS-137 - Integrate knowhere

## Task

- MS-125 - Create 0.3.1 release branch
- MS-306 - Optimize build efficiency

# Milvus 0.3.0 (2019-06-30)

## Bug
- MS-104 - Fix unittest lcov execution error
- MS-102 - Fix build script file condition error
- MS-80 - Fix server hang issue
- MS-89 - Fix compile failed, libgpufaiss.a link missing
- MS-90 - Fix arch match incorrect on ARM
- MS-99 - Fix compilation bug
- MS-110 - Avoid huge file size

## Improvement
- MS-82 - Update server startup welcome message
- MS-83 - Update vecwise to Milvus
- MS-77 - Performance issue of post-search action
- MS-22 - Enhancement for MemVector size control 
- MS-92 - Unify behavior of debug and release build
- MS-98 - Install all unit test to installation directory
- MS-115 - Change is_startup of metric_config switch from true to on
- MS-122 - Archive criteria config 
- MS-124 - HasTable interface
- MS-126 - Add more error code
- MS-128 - Change default db path

## New Feature

- MS-57 - Implement index load/search pipeline
- MS-56 - Add version information when server is started
- MS-64 - Different table can have different index type
- MS-52 - Return search score
- MS-66 - Support time range query
- MS-68 - Remove rocksdb from third-party
- MS-70 - cmake: remove redundant libs in src
- MS-71 - cmake: fix faiss dependency
- MS-72 - cmake: change prometheus source to git
- MS-73 - cmake: delete civetweb
- MS-65 - Implement GetTableRowCount interface
- MS-45 - Implement DeleteTable interface
- MS-75 - cmake: change faiss version to 1.5.2; add CUDA gencode
- MS-81 - fix faiss ptx issue; change cuda gencode
- MS-84 - cmake: add arrow, jemalloc and jsoncons third party; default build option OFF
- MS-85 - add NetIO metric
- MS-96 - add new query interface for specified files
- MS-97 - Add S3 SDK for MinIO Storage
- MS-105 - Add MySQL
- MS-130 - Add prometheus_test
- MS-144 - Add nprobe config
- MS-147 - Enable IVF
- MS-130 - Add prometheus_test

## Task
- MS-74 - Change README.md in cpp
- MS-88 - Add support for arm architecture

# Milvus 0.2.0 (2019-05-31)

## Bug

- MS-32 - Fix thrift error
- MS-34 - Fix prometheus-cpp thirdparty
- MS-67 - Fix license check bug
- MS-76 - Fix pipeline crash bug
- MS-100 - cmake: fix AWS build issue
- MS-101 - change AWS build type to Release

## Improvement

- MS-20 - Clean Code Part 1

## New Feature

- MS-5 - Implement Auto Archive Feature
- MS-6 - Implement SDK interface part 1
- MS-16 - Implement metrics without prometheus
- MS-21 - Implement SDK interface part 2
- MS-26 - cmake. Add thirdparty packages
- MS-31 - cmake: add prometheus
- MS-33 - cmake: add -j4 to make third party packages build faster
- MS-27 - support gpu config and disable license build config in cmake
- MS-47 - Add query vps metrics
- MS-37 - Add query, cache usage, disk write speed and file data size metrics
- MS-30 - Use faiss v1.5.2
- MS-54 - cmake: Change Thrift third party URL to github.com
- MS-69 - prometheus: add all proposed metrics

## Task

- MS-1 - Add CHANGELOG.md
- MS-4 - Refactor the vecwise_engine code structure
- MS-62 - Search range to all if no date specified<|MERGE_RESOLUTION|>--- conflicted
+++ resolved
@@ -49,11 +49,8 @@
 - MS-407 - Reconstruct MetricsCollector
 - MS-408 - Add device_id in resource construct function
 - MS-409 - Using new scheduler
-<<<<<<< HEAD
 - MS-413 - Remove thrift dependency
-=======
 - MS-410 - Add resource config comment
->>>>>>> cc5d6a71
 
 ## New Feature
 - MS-343 - Implement ResourceMgr
